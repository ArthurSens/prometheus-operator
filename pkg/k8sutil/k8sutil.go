// Copyright 2016 The prometheus-operator Authors
//
// Licensed under the Apache License, Version 2.0 (the "License");
// you may not use this file except in compliance with the License.
// You may obtain a copy of the License at
//
//     http://www.apache.org/licenses/LICENSE-2.0
//
// Unless required by applicable law or agreed to in writing, software
// distributed under the License is distributed on an "AS IS" BASIS,
// WITHOUT WARRANTIES OR CONDITIONS OF ANY KIND, either express or implied.
// See the License for the specific language governing permissions and
// limitations under the License.

package k8sutil

import (
	"fmt"
	"net/http"
	"net/url"
	"strconv"
	"time"

	"github.com/pkg/errors"
	apierrors "k8s.io/apimachinery/pkg/api/errors"
	metav1 "k8s.io/apimachinery/pkg/apis/meta/v1"
	"k8s.io/apimachinery/pkg/util/wait"
	"k8s.io/client-go/discovery"
	clientv1 "k8s.io/client-go/kubernetes/typed/core/v1"
	"k8s.io/client-go/pkg/api/v1"
	"k8s.io/client-go/rest"
)

// WaitForCRDReady waits for a third party resource to be available
// for use.
<<<<<<< HEAD
// TODO(gouthamve): Move to clientset.Get()
func WaitForCRDReady(restClient rest.Interface, crdGroup, crdVersion, crdName string) error {
	return wait.Poll(3*time.Second, 30*time.Second, func() (bool, error) {
		res := restClient.Get().AbsPath("apis", crdGroup, crdVersion, crdName).Do()
=======
func WaitForTPRReady(restClient rest.Interface, tprGroup, tprVersion, tprName string) error {
	err := wait.Poll(3*time.Second, 5*time.Minute, func() (bool, error) {
		res := restClient.Get().AbsPath("apis", tprGroup, tprVersion, tprName).Do()
>>>>>>> 58000dae
		err := res.Error()
		if err != nil {
			// RESTClient returns *apierrors.StatusError for any status codes < 200 or > 206
			// and http.Client.Do errors are returned directly.
			if se, ok := err.(*apierrors.StatusError); ok {
				if se.Status().Code == http.StatusNotFound {
					return false, nil
				}
			}
			return false, err
		}

		var statusCode int
		res.StatusCode(&statusCode)
		if statusCode != http.StatusOK {
			return false, fmt.Errorf("invalid status code: %d", statusCode)
		}

		return true, nil
	})

	return errors.Wrap(err, fmt.Sprintf("timed out waiting for TPR %s", tprName))
}

// PodRunningAndReady returns whether a pod is running and each container has
// passed it's ready state.
func PodRunningAndReady(pod v1.Pod) (bool, error) {
	switch pod.Status.Phase {
	case v1.PodFailed, v1.PodSucceeded:
		return false, fmt.Errorf("pod completed")
	case v1.PodRunning:
		for _, cond := range pod.Status.Conditions {
			if cond.Type != v1.PodReady {
				continue
			}
			return cond.Status == v1.ConditionTrue, nil
		}
		return false, fmt.Errorf("pod ready condition not found")
	}
	return false, nil
}

func NewClusterConfig(host string, tlsInsecure bool, tlsConfig *rest.TLSClientConfig) (*rest.Config, error) {
	var cfg *rest.Config
	var err error

	if len(host) == 0 {
		if cfg, err = rest.InClusterConfig(); err != nil {
			return nil, err
		}
	} else {
		cfg = &rest.Config{
			Host: host,
		}
		hostURL, err := url.Parse(host)
		if err != nil {
			return nil, fmt.Errorf("error parsing host url %s : %v", host, err)
		}
		if hostURL.Scheme == "https" {
			cfg.TLSClientConfig = *tlsConfig
			cfg.Insecure = tlsInsecure
		}
	}
	cfg.QPS = 100
	cfg.Burst = 100

	return cfg, nil
}

func IsResourceNotFoundError(err error) bool {
	se, ok := err.(*apierrors.StatusError)
	if !ok {
		return false
	}
	if se.Status().Code == http.StatusNotFound && se.Status().Reason == metav1.StatusReasonNotFound {
		return true
	}
	return false
}

func CreateOrUpdateService(sclient clientv1.ServiceInterface, svc *v1.Service) error {
	service, err := sclient.Get(svc.Name, metav1.GetOptions{})
	if err != nil && !apierrors.IsNotFound(err) {
		return errors.Wrap(err, "retrieving service object failed")
	}

	if apierrors.IsNotFound(err) {
		_, err = sclient.Create(svc)
		if err != nil {
			return errors.Wrap(err, "creating service object failed")
		}
	} else {
		svc.ResourceVersion = service.ResourceVersion
		_, err := sclient.Update(svc)
		if err != nil && !apierrors.IsNotFound(err) {
			return errors.Wrap(err, "updating service object failed")
		}
	}

	return nil
}

func CreateOrUpdateEndpoints(eclient clientv1.EndpointsInterface, eps *v1.Endpoints) error {
	endpoints, err := eclient.Get(eps.Name, metav1.GetOptions{})
	if err != nil && !apierrors.IsNotFound(err) {
		return errors.Wrap(err, "retrieving existing kubelet endpoints object failed")
	}

	if apierrors.IsNotFound(err) {
		_, err = eclient.Create(eps)
		if err != nil {
			return errors.Wrap(err, "creating kubelet endpoints object failed")
		}
	} else {
		eps.ResourceVersion = endpoints.ResourceVersion
		_, err = eclient.Update(eps)
		if err != nil {
			return errors.Wrap(err, "updating kubelet endpoints object failed")
		}
	}

	return nil
}

// GetMinorVersion returns the minor version as an integer
func GetMinorVersion(dclient discovery.DiscoveryInterface) (int, error) {
	v, err := dclient.ServerVersion()
	if err != nil {
		return 0, nil
	}

	// TODO(gouthamve): Super fragile, will break post 1.10. But minor sometimes returns 7+
	return strconv.Atoi(string(v.Minor[0]))
}<|MERGE_RESOLUTION|>--- conflicted
+++ resolved
@@ -33,16 +33,10 @@
 
 // WaitForCRDReady waits for a third party resource to be available
 // for use.
-<<<<<<< HEAD
 // TODO(gouthamve): Move to clientset.Get()
 func WaitForCRDReady(restClient rest.Interface, crdGroup, crdVersion, crdName string) error {
-	return wait.Poll(3*time.Second, 30*time.Second, func() (bool, error) {
+	err := wait.Poll(3*time.Second, 5*time.Minute, func() (bool, error) {
 		res := restClient.Get().AbsPath("apis", crdGroup, crdVersion, crdName).Do()
-=======
-func WaitForTPRReady(restClient rest.Interface, tprGroup, tprVersion, tprName string) error {
-	err := wait.Poll(3*time.Second, 5*time.Minute, func() (bool, error) {
-		res := restClient.Get().AbsPath("apis", tprGroup, tprVersion, tprName).Do()
->>>>>>> 58000dae
 		err := res.Error()
 		if err != nil {
 			// RESTClient returns *apierrors.StatusError for any status codes < 200 or > 206
@@ -64,7 +58,7 @@
 		return true, nil
 	})
 
-	return errors.Wrap(err, fmt.Sprintf("timed out waiting for TPR %s", tprName))
+	return errors.Wrap(err, fmt.Sprintf("timed out waiting for TPR %s", crdName))
 }
 
 // PodRunningAndReady returns whether a pod is running and each container has
